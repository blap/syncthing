// Copyright (C) 2014 The Syncthing Authors.
//
// This Source Code Form is subject to the terms of the Mozilla Public
// License, v. 2.0. If a copy of the MPL was not distributed with this file,
// You can obtain one at https://mozilla.org/MPL/2.0/.

package syncthing

import (
	"context"
	"crypto/tls"
	"errors"
	"fmt"
	"io"
	"log/slog"
	"net/http"
	"os"
	"sync"
	"time"

	"github.com/syncthing/syncthing/internal/db"
	"github.com/syncthing/syncthing/internal/db/olddb"
	"github.com/syncthing/syncthing/internal/db/olddb/backend"
	"github.com/syncthing/syncthing/internal/db/sqlite"
	"github.com/syncthing/syncthing/internal/slogutil"
	"github.com/syncthing/syncthing/lib/build"
	"github.com/syncthing/syncthing/lib/config"
	"github.com/syncthing/syncthing/lib/events"
	"github.com/syncthing/syncthing/lib/fs"
	"github.com/syncthing/syncthing/lib/locations"
	"github.com/syncthing/syncthing/lib/protocol"
	"github.com/syncthing/syncthing/lib/tlsutil"
)

func EnsureDir(dir string, mode fs.FileMode) error {
	fs := fs.NewFilesystem(fs.FilesystemTypeBasic, dir)
	err := fs.MkdirAll(".", mode)
	if err != nil {
		return err
	}

	if fi, err := fs.Stat("."); err == nil {
		// Apparently the stat may fail even though the mkdirall passed. If it
		// does, we'll just assume things are in order and let other things
		// fail (like loading or creating the config...).
		currentMode := fi.Mode() & 0o777
		if currentMode != mode {
			err := fs.Chmod(".", mode)
			// This can fail on crappy filesystems, nothing we can do about it.
			if err != nil {
				slog.Warn("Failed to correct directory permissions", slogutil.Error(err))
			}
		}
	}
	return nil
}

func LoadOrGenerateCertificate(certFile, keyFile string) (tls.Certificate, error) {
	cert, err := tls.LoadX509KeyPair(certFile, keyFile)
	if err != nil {
		return GenerateCertificate(certFile, keyFile)
	}
	return cert, nil
}

func GenerateCertificate(certFile, keyFile string) (tls.Certificate, error) {
	slog.Info("Generating key and certificate", "cn", tlsDefaultCommonName)
	return tlsutil.NewCertificate(certFile, keyFile, tlsDefaultCommonName, deviceCertLifetimeDays, false)
}

func DefaultConfig(path string, myID protocol.DeviceID, evLogger events.Logger, skipPortProbing bool) (config.Wrapper, error) {
	newCfg := config.New(myID)

	if skipPortProbing {
		slog.Info("Using default network port numbers instead of probing for free ports")
		// Record address override initially
		newCfg.GUI.RawAddress = newCfg.GUI.Address()
	} else if err := newCfg.ProbeFreePorts(); err != nil {
		return nil, err
	}

	return config.Wrap(path, newCfg, myID, evLogger), nil
}

// LoadConfigAtStartup loads an existing config. If it doesn't yet exist, it
// creates a default one. Otherwise it checks the version, and archives and
// upgrades the config if necessary or returns an error, if the version
// isn't compatible.
func LoadConfigAtStartup(path string, cert tls.Certificate, evLogger events.Logger, allowNewerConfig, skipPortProbing bool) (config.Wrapper, error) {
	myID := protocol.NewDeviceID(cert.Certificate[0])
	cfg, originalVersion, err := config.Load(path, myID, evLogger)
	if fs.IsNotExist(err) {
		cfg, err = DefaultConfig(path, myID, evLogger, skipPortProbing)
		if err != nil {
			return nil, fmt.Errorf("failed to generate default config: %w", err)
		}
		err = cfg.Save()
		if err != nil {
			return nil, fmt.Errorf("failed to save default config: %w", err)
		}
		slog.Info("Default config saved; edit to taste (with Syncthing stopped) or use the GUI", slogutil.FilePath(cfg.ConfigPath()))
	} else if errors.Is(err, io.EOF) {
		return nil, errors.New("failed to load config: unexpected end of file. Truncated or empty configuration?")
	} else if err != nil {
		return nil, fmt.Errorf("failed to load config: %w", err)
	}

	if originalVersion != config.CurrentVersion {
		if originalVersion > config.CurrentVersion && !allowNewerConfig {
			return nil, fmt.Errorf("config file version (%d) is newer than supported version (%d); if this is expected, use --allow-newer-config to override", originalVersion, config.CurrentVersion)
		}
		err = archiveAndSaveConfig(cfg, originalVersion)
		if err != nil {
			return nil, fmt.Errorf("config archive: %w", err)
		}
	}

	return cfg, nil
}

func archiveAndSaveConfig(cfg config.Wrapper, originalVersion int) error {
	// Copy the existing config to an archive copy
	archivePath := cfg.ConfigPath() + fmt.Sprintf(".v%d", originalVersion)
	slog.Info("Archiving a copy of old config file format", slogutil.FilePath(archivePath))
	if err := copyFile(cfg.ConfigPath(), archivePath); err != nil {
		return err
	}

	// Do a regular atomic config sve
	return cfg.Save()
}

func copyFile(src, dst string) error {
	bs, err := os.ReadFile(src)
	if err != nil {
		return err
	}

	if err := os.WriteFile(dst, bs, 0o600); err != nil {
		// Attempt to clean up
		os.Remove(dst)
		return err
	}

	return nil
}

// Opens a database
func OpenDatabase(path string, deleteRetention time.Duration) (db.DB, error) {
	sql, err := sqlite.Open(path, sqlite.WithDeleteRetention(deleteRetention))
	if err != nil {
		return nil, err
	}

	sdb := db.MetricsWrap(sql)

	return sdb, nil
}

// Attempts migration of the old (LevelDB-based) database type to the new (SQLite-based) type
// This will attempt to provide a temporary API server during the migration, if `apiAddr` is not empty.
func TryMigrateDatabase(ctx context.Context, deleteRetention time.Duration, apiAddr string) error {
	oldDBDir := locations.Get(locations.LegacyDatabase)
	if _, err := os.Lstat(oldDBDir); err != nil {
		// No old database
		return nil
	}

	be, err := backend.OpenLevelDBRO(oldDBDir)
	if err != nil {
		// Apparently, not a valid old database
		return nil
	}
	defer be.Close()

	// Start a temporary API server during the migration
	if apiAddr != "" {
		api := migratingAPI{addr: apiAddr}
		apiCtx, cancel := context.WithCancel(ctx)
		defer cancel()
		go api.Serve(apiCtx)
	}

	sdb, err := sqlite.OpenForMigration(locations.Get(locations.Database))
	if err != nil {
		return err
	}
	defer sdb.Close()

	miscDB := db.NewMiscDB(sdb)
	if when, ok, err := miscDB.Time("migrated-from-leveldb-at"); err == nil && ok {
		slog.Error("Old-style database present but already migrated; please manually move or remove.", slog.Any("migratedAt", when), slogutil.FilePath(oldDBDir))
		return nil
	}

	slog.Info("Migrating old-style database to SQLite; this may take a while...")
	t0 := time.Now()

	ll, err := olddb.NewLowlevel(be)
	if err != nil {
		return err
	}

	totFiles, totBlocks := 0, 0
	for _, folder := range ll.ListFolders() {
		// Start a writer routine
		fis := make(chan protocol.FileInfo, 50)
		var writeErr error
		var wg sync.WaitGroup
		wg.Add(1)
		writerDone := make(chan struct{})
		go func() {
			defer wg.Done()
			defer close(writerDone)
			var batch []protocol.FileInfo
			files, blocks := 0, 0
			t0 := time.Now()
<<<<<<< HEAD
			t1 := time.Now()
=======
>>>>>>> c2ca3481
			lastLog := time.Now()

			if writeErr = sdb.DropFolder(folder); writeErr != nil {
				slog.Error("Failed database drop", slogutil.Error(writeErr))
				return
			}

			for fi := range fis {
				batch = append(batch, fi)
				files++
				blocks += len(fi.Blocks)
				// Increase batch size for better performance with large datasets
				if len(batch) >= 5000 {
					writeErr = sdb.Update(folder, protocol.LocalDeviceID, batch)
					if writeErr != nil {
						slog.Error("Failed database write", slogutil.Error(writeErr))
						return
					}
					batch = batch[:0]
					// Reduce logging frequency to avoid performance impact
					if time.Since(lastLog) > 30*time.Second {
						d := time.Since(t0) + 1
						lastLog = time.Now()
						slog.Info("Still migrating folder", "folder", folder, "files", files, "blocks", blocks, "duration", d.Truncate(time.Second), "filesrate", float64(files)/d.Seconds())
					}
				}
			}
			if len(batch) > 0 {
				writeErr = sdb.Update(folder, protocol.LocalDeviceID, batch)
			}
			d := time.Since(t0) + 1
			slog.Info("Migrated folder", "folder", folder, "files", files, "blocks", blocks, "duration", d.Truncate(time.Second), "filesrate", float64(files)/d.Seconds())
			totFiles += files
			totBlocks += blocks
		}()

		// Iterate the existing files
		fs, err := olddb.NewFileSet(folder, ll)
		if err != nil {
			return err
		}
		snap, err := fs.Snapshot()
		if err != nil {
			return err
		}
		_ = snap.WithHaveSequence(0, func(fi protocol.FileInfo) bool {
			if deleteRetention > 0 && fi.Deleted && time.Since(fi.ModTime()) > deleteRetention {
				// Skip deleted files that match the garbage collection
				// criteria in the database
				return true
			}
			select {
			case fis <- fi:
				return true
			case <-writerDone:
				return false
			}
		})
		close(fis)
		snap.Release()

		// Wait for writes to complete
		wg.Wait()
		if writeErr != nil {
			return writeErr
		}
	}

	slog.Info("Migrating virtual mtimes...")
	if err := ll.IterateMtimes(sdb.PutMtime); err != nil {
		slog.Warn("Failed to migrate mtimes", slogutil.Error(err))
	}

	_ = miscDB.PutTime("migrated-from-leveldb-at", time.Now())
	_ = miscDB.PutString("migrated-from-leveldb-by", build.LongVersion)

	_ = be.Close()
	_ = os.Rename(oldDBDir, oldDBDir+"-migrated")

	slog.Info("Migration complete", "files", totFiles, "blocks", totBlocks/1000, "duration", time.Since(t0).Truncate(time.Second))
	return nil
}

type migratingAPI struct {
	addr string
}

func (m migratingAPI) Serve(ctx context.Context) error {
	srv := &http.Server{
		Addr: m.addr,
		Handler: http.HandlerFunc(func(w http.ResponseWriter, r *http.Request) {
			w.Header().Set("Content-Type", "text/plain")
			w.Write([]byte("*** Database migration in progress ***\n\n"))
			for _, line := range slogutil.GlobalRecorder.Since(time.Time{}) {
				line.WriteTo(w)
			}
		}),
	}
	go func() {
		slog.InfoContext(ctx, "Starting temporary GUI/API during migration", slogutil.Address(m.addr))
		err := srv.ListenAndServe()
		slog.InfoContext(ctx, "Temporary GUI/API closed", slogutil.Address(m.addr), slogutil.Error(err))
	}()
	<-ctx.Done()
	return srv.Close()
}<|MERGE_RESOLUTION|>--- conflicted
+++ resolved
@@ -215,10 +215,6 @@
 			var batch []protocol.FileInfo
 			files, blocks := 0, 0
 			t0 := time.Now()
-<<<<<<< HEAD
-			t1 := time.Now()
-=======
->>>>>>> c2ca3481
 			lastLog := time.Now()
 
 			if writeErr = sdb.DropFolder(folder); writeErr != nil {
