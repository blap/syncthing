// Copyright (C) 2025 The Syncthing Authors.
//
// This Source Code Form is subject to the terms of the Mozilla Public
// License, v. 2.0. If a copy of the MPL was not distributed with this file,
// You can obtain one at https://mozilla.org/MPL/2.0/.

package sqlite

import (
	"context"
	"database/sql"
	"embed"
	"io/fs"
	"log/slog"
	"net/url"
	"path/filepath"
	"strconv"
	"strings"
	"sync"
	"text/template"
	"time"

	"github.com/jmoiron/sqlx"
	"github.com/syncthing/syncthing/internal/slogutil"
	"github.com/syncthing/syncthing/lib/build"
	"github.com/syncthing/syncthing/lib/protocol"
)

const (
<<<<<<< HEAD
	currentSchemaVersion = 4
=======
	currentSchemaVersion = 5
	applicationIDMain    = 0x53546d6e // "STmn", Syncthing main database
	applicationIDFolder  = 0x53546664 // "STfd", Syncthing folder database
>>>>>>> 3382ccc3
)

//go:embed sql/**
var embedded embed.FS

type baseDB struct {
	path     string
	baseName string
	sql      *sqlx.DB

	updateLock       sync.Mutex
	updatePoints     int
	checkpointsCount int

	statementsMut sync.RWMutex
	statements    map[string]*sqlx.Stmt
	tplInput      map[string]any
}

func openBase(path string, maxConns int, pragmas, schemaScripts, migrationScripts []string) (*baseDB, error) {
	// Open the database with options to enable foreign keys and recursive
	// triggers (needed for the delete+insert triggers on row replace).
	pathURL := url.URL{
		Scheme:   "file",
		Path:     fileToUriPath(path),
		RawQuery: commonOptions,
	}
	sqlDB, err := sqlx.Open(dbDriver, pathURL.String())
	if err != nil {
		return nil, wrap(err)
	}

	sqlDB.SetMaxOpenConns(maxConns)

	for _, pragma := range pragmas {
		if _, err := sqlDB.Exec("PRAGMA " + pragma); err != nil {
			return nil, wrap(err, "PRAGMA "+pragma)
		}
	}

	db := &baseDB{
		path:       path,
		baseName:   filepath.Base(path),
		sql:        sqlDB,
		statements: make(map[string]*sqlx.Stmt),
		tplInput: map[string]any{
			"FlagLocalUnsupported":   protocol.FlagLocalUnsupported,
			"FlagLocalIgnored":       protocol.FlagLocalIgnored,
			"FlagLocalMustRescan":    protocol.FlagLocalMustRescan,
			"FlagLocalReceiveOnly":   protocol.FlagLocalReceiveOnly,
			"FlagLocalGlobal":        protocol.FlagLocalGlobal,
			"FlagLocalNeeded":        protocol.FlagLocalNeeded,
			"FlagLocalRemoteInvalid": protocol.FlagLocalRemoteInvalid,
			"LocalInvalidFlags":      protocol.LocalInvalidFlags,
			"SyncthingVersion":       build.LongVersion,
		},
	}

	// Create a specific connection for the schema setup and migration to
	// run in. We do this because we need to disable foreign keys for the
	// duration, which is a thing that needs to happen outside of a
	// transaction and affects the connection it's run on. So we need to a)
	// make sure all our commands run on this specific connection (which the
	// transaction accomplishes naturally) and b) make sure these pragmas
	// don't leak to anyone else afterwards.
	ctx := context.TODO()
	conn, err := db.sql.Connx(ctx)
	if err != nil {
		return nil, wrap(err)
	}
	defer func() {
		_, _ = conn.ExecContext(ctx, "PRAGMA foreign_keys = ON")
		_, _ = conn.ExecContext(ctx, "PRAGMA legacy_alter_table = OFF")
		conn.Close()
	}()
	if _, err := conn.ExecContext(ctx, "PRAGMA foreign_keys = OFF"); err != nil {
		return nil, wrap(err)
	}
	if _, err := conn.ExecContext(ctx, "PRAGMA legacy_alter_table = ON"); err != nil {
		return nil, wrap(err)
	}

	tx, err := conn.BeginTxx(ctx, nil)
	if err != nil {
		return nil, wrap(err)
	}
	defer tx.Rollback()

	for _, script := range schemaScripts {
		if err := db.runScripts(tx, script); err != nil {
			return nil, wrap(err)
		}
	}

	ver, _ := db.getAppliedSchemaVersion(tx)
	shouldVacuum := false
	if ver.SchemaVersion > 0 {
		filter := func(scr string) bool {
			scr = filepath.Base(scr)
			nstr, _, ok := strings.Cut(scr, "-")
			if !ok {
				return false
			}
			n, err := strconv.ParseInt(nstr, 10, 32)
			if err != nil {
				return false
			}
			if int(n) > ver.SchemaVersion {
				slog.Info("Applying database migration", slogutil.FilePath(db.baseName), slog.String("script", scr))
				shouldVacuum = true
				return true
			}
			return false
		}
		for _, script := range migrationScripts {
			if err := db.runScripts(tx, script, filter); err != nil {
				return nil, wrap(err)
			}
		}

		// Run the initial schema scripts once more. This is generally a
		// no-op. However, dropping a table removes associated triggers etc,
		// and that's a thing we sometimes do in migrations. To avoid having
		// to repeat the setup of associated triggers and indexes in the
		// migration, we re-run the initial schema scripts.
		for _, script := range schemaScripts {
			if err := db.runScripts(tx, script); err != nil {
				return nil, wrap(err)
			}
		}

		// Finally, ensure nothing we've done along the way has violated key integrity.
		if _, err := conn.ExecContext(ctx, "PRAGMA foreign_key_check"); err != nil {
			return nil, wrap(err)
		}
	}

	// Set the current schema version, if not already set
	if err := db.setAppliedSchemaVersion(tx, currentSchemaVersion); err != nil {
		return nil, wrap(err)
	}

	if err := tx.Commit(); err != nil {
		return nil, wrap(err)
	}

	if shouldVacuum {
		// We applied migrations and should take the opportunity to vaccuum
		// the database.
		if err := db.vacuumAndOptimize(); err != nil {
			return nil, wrap(err)
		}
	}

	return db, nil
}

func fileToUriPath(path string) string {
	path = filepath.ToSlash(path)
	if (build.IsWindows && len(path) >= 2 && path[1] == ':') ||
		(strings.HasPrefix(path, "//") && !strings.HasPrefix(path, "///")) {
		// Add an extra leading slash for Windows drive letter or UNC path
		path = "/" + path
	}
	return path
}

func (s *baseDB) Close() error {
	s.updateLock.Lock()
	s.statementsMut.Lock()
	defer s.updateLock.Unlock()
	defer s.statementsMut.Unlock()
	for _, stmt := range s.statements {
		stmt.Close()
	}
	return wrap(s.sql.Close())
}

var tplFuncs = template.FuncMap{
	"or": func(vs ...int) int {
		v := vs[0]
		for _, ov := range vs[1:] {
			v |= ov
		}
		return v
	},
}

// stmt returns a prepared statement for the given SQL string, after
// applying local template expansions. The statement is cached.
func (s *baseDB) stmt(tpl string) stmt {
	tpl = strings.TrimSpace(tpl)

	// Fast concurrent lookup of cached statement
	s.statementsMut.RLock()
	stmt, ok := s.statements[tpl]
	s.statementsMut.RUnlock()
	if ok {
		return stmt
	}

	// On miss, take the full lock, check again
	s.statementsMut.Lock()
	defer s.statementsMut.Unlock()
	stmt, ok = s.statements[tpl]
	if ok {
		return stmt
	}

	// Prepare and cache
	stmt, err := s.sql.Preparex(s.expandTemplateVars(tpl))
	if err != nil {
		return failedStmt{err}
	}
	s.statements[tpl] = stmt
	return stmt
}

// expandTemplateVars just applies template expansions to the template
// string, or dies trying
func (s *baseDB) expandTemplateVars(tpl string) string {
	var sb strings.Builder
	compTpl := template.Must(template.New("tpl").Funcs(tplFuncs).Parse(tpl))
	if err := compTpl.Execute(&sb, s.tplInput); err != nil {
		panic("bug: bad template: " + err.Error())
	}
	return sb.String()
}

func (s *baseDB) vacuumAndOptimize() error {
	stmts := []string{
		"VACUUM;",
		"PRAGMA optimize;",
		"PRAGMA wal_checkpoint(truncate);",
	}
	for _, stmt := range stmts {
		if _, err := s.sql.Exec(stmt); err != nil {
			return wrap(err, stmt)
		}
	}
	return nil
}

type stmt interface {
	Exec(args ...any) (sql.Result, error)
	Get(dest any, args ...any) error
	Queryx(args ...any) (*sqlx.Rows, error)
	Select(dest any, args ...any) error
}

type failedStmt struct {
	err error
}

func (f failedStmt) Exec(_ ...any) (sql.Result, error)   { return nil, f.err }
func (f failedStmt) Get(_ any, _ ...any) error           { return f.err }
func (f failedStmt) Queryx(_ ...any) (*sqlx.Rows, error) { return nil, f.err }
func (f failedStmt) Select(_ any, _ ...any) error        { return f.err }

func (s *baseDB) runScripts(tx *sqlx.Tx, glob string, filter ...func(s string) bool) error {
	scripts, err := fs.Glob(embedded, glob)
	if err != nil {
		return wrap(err)
	}

nextScript:
	for _, scr := range scripts {
		for _, fn := range filter {
			if !fn(scr) {
				continue nextScript
			}
		}
		bs, err := fs.ReadFile(embedded, scr)
		if err != nil {
			return wrap(err, scr)
		}
		// SQLite requires one statement per exec, so we split the init
		// files on lines containing only a semicolon and execute them
		// separately. We require it on a separate line because there are
		// also statement-internal semicolons in the triggers.
		for _, stmt := range strings.Split(string(bs), "\n;") {
			if _, err := tx.Exec(s.expandTemplateVars(stmt)); err != nil {
				if strings.Contains(stmt, "syncthing:ignore-failure") {
					// We're ok with this failing. Just note it.
					slog.Debug("Script failed, but with ignore-failure annotation", slog.String("script", scr), slogutil.Error(wrap(err, stmt)))
				} else {
					return wrap(err, stmt)
				}
			}
		}
	}

	return nil
}

type schemaVersion struct {
	SchemaVersion    int
	AppliedAt        int64
	SyncthingVersion string
}

func (s *schemaVersion) AppliedTime() time.Time {
	return time.Unix(0, s.AppliedAt)
}

func (s *baseDB) setAppliedSchemaVersion(tx *sqlx.Tx, ver int) error {
	_, err := tx.Exec(`
		INSERT OR IGNORE INTO schemamigrations (schema_version, applied_at, syncthing_version)
		VALUES (?, ?, ?)
	`, ver, time.Now().UnixNano(), build.LongVersion)
	return wrap(err)
}

func (s *baseDB) getAppliedSchemaVersion(tx *sqlx.Tx) (schemaVersion, error) {
	var v schemaVersion
	err := tx.Get(&v, `
		SELECT schema_version as schemaversion, applied_at as appliedat, syncthing_version as syncthingversion FROM schemamigrations
		ORDER BY schema_version DESC
		LIMIT 1
	`)
	return v, wrap(err)
}<|MERGE_RESOLUTION|>--- conflicted
+++ resolved
@@ -27,13 +27,9 @@
 )
 
 const (
-<<<<<<< HEAD
-	currentSchemaVersion = 4
-=======
 	currentSchemaVersion = 5
 	applicationIDMain    = 0x53546d6e // "STmn", Syncthing main database
 	applicationIDFolder  = 0x53546664 // "STfd", Syncthing folder database
->>>>>>> 3382ccc3
 )
 
 //go:embed sql/**
